--- conflicted
+++ resolved
@@ -292,53 +292,6 @@
       <About />
     </Dialog>
 
-<<<<<<< HEAD
-    <div>
-      <Toolbar>
-        <template #start>
-          <div class="flex items-center">
-            <Button icon="pi pi-plus" severity="primary" :label="t('add_new_network')" @click="addNewNetwork" />
-          </div>
-        </template>
-
-        <template #center>
-          <div class="min-w-40">
-            <Select v-model="networkStore.curNetwork" :options="networkStore.networkList" :highlight-on-select="false"
-              :placeholder="t('select_network')" class="w-full">
-              <template #value="slotProps">
-                <div class="flex items-start content-center">
-                  <div class="mr-4 flex-col">
-                    <span>{{ slotProps.value.network_name }}</span>
-                  </div>
-                  <Tag class="my-auto leading-3" :severity="isRunning(slotProps.value.instance_id) ? 'success' : 'info'"
-                    :value="t(isRunning(slotProps.value.instance_id) ? 'network_running' : 'network_stopped')" />
-                </div>
-              </template>
-              <template #option="slotProps">
-                <div class="flex flex-col items-start content-center max-w-full">
-                  <div class="flex">
-                    <div class="mr-4">
-                      {{ t('network_name') }}: {{ slotProps.option.network_name }}
-                    </div>
-                    <Tag class="my-auto leading-3"
-                      :severity="isRunning(slotProps.option.instance_id) ? 'success' : 'info'"
-                      :value="t(isRunning(slotProps.option.instance_id) ? 'network_running' : 'network_stopped')" />
-                  </div>
-                  <div v-if="slotProps.option.networking_method !== NetworkTypes.NetworkingMethod.Standalone"
-                    class="max-w-full overflow-hidden text-ellipsis">
-                    {{ slotProps.option.networking_method === NetworkTypes.NetworkingMethod.Manual
-                      ? slotProps.option.peer_urls.join(', ')
-                      : slotProps.option.networking_method === NetworkTypes.NetworkingMethod.RemoteServer
-                        ? slotProps.option.remote_server_url
-                        : slotProps.option.public_server_url }}
-                  </div>
-                  <div
-                    v-if="isRunning(slotProps.option.instance_id) && networkStore.instances[slotProps.option.instance_id].detail && (!!networkStore.instances[slotProps.option.instance_id].detail?.my_node_info.virtual_ipv4)">
-                    {{
-                      Utils.ipv4InetToString(networkStore.instances[slotProps.option.instance_id].detail?.my_node_info.virtual_ipv4)
-                    }}
-                  </div>
-=======
     <div class="w-full">
       <div class="flex items-center gap-4 p-4 h-20">
         <!-- 网络按钮 -->
@@ -366,7 +319,6 @@
               <div class="flex items-center min-w-0 w-full">
                 <div class="mr-4 min-w-0 flex-1">
                   <span class="truncate block">{{ t('network_name') }}: {{ slotProps.option.network_name }}</span>
->>>>>>> 00fd02c7
                 </div>
                 <Tag class="my-auto leading-3 shrink-0"
                   :severity="isRunning(slotProps.option.instance_id) ? 'success' : 'info'"
